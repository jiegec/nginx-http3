--- conflicted
+++ resolved
@@ -1,6 +1,4 @@
 
-<<<<<<< HEAD
-=======
 Changes with nginx 1.4.1                                         07 May 2013
 
     *) Security: a stack-based buffer overflow might occur in a worker
@@ -10,7 +8,6 @@
        Thanks to Greg MacManus, iSIGHT Partners Labs.
 
 
->>>>>>> 5d2b9ae9
 Changes with nginx 1.4.0                                         24 Apr 2013
 
     *) Bugfix: nginx could not be built with the ngx_http_perl_module if the
