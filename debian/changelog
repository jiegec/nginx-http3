--- conflicted
+++ resolved
@@ -1,16 +1,4 @@
-<<<<<<< HEAD
-nginx (1.14.2-1) unstable; urgency=medium
-
-  [ Olaf van der Spek ]
-  * Reference PHP 7.3 (Closes: 913250)
-
-  [ Christos Trochalakis ]
-  * Adjust fastcgi_split_path_info snippet to handle the `/example.php/` case
-    (Closes: #911398)
-
- -- Christos Trochalakis <ctrochalakis@debian.org>  Thu, 13 Dec 2018 10:05:37 +0200
-=======
-nginx (1.14.1-2) UNRELEASED; urgency=low
+nginx (1.14.2-2) UNRELEASED; urgency=low
 
   [ Kartik Mistry ]
   * po/tr.po:
@@ -18,7 +6,17 @@
       (Closes: #915728)
 
  -- Kartik Mistry <kartik@debian.org>  Thu, 06 Dec 2018 20:01:00 +0530
->>>>>>> 1f43924c
+
+nginx (1.14.2-1) unstable; urgency=medium
+
+  [ Olaf van der Spek ]
+  * Reference PHP 7.3 (Closes: 913250)
+
+  [ Christos Trochalakis ]
+  * Adjust fastcgi_split_path_info snippet to handle the `/example.php/` case
+    (Closes: #911398)
+
+ -- Christos Trochalakis <ctrochalakis@debian.org>  Thu, 13 Dec 2018 10:05:37 +0200
 
 nginx (1.14.1-1) unstable; urgency=medium
 
