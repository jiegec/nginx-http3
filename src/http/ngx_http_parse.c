--- conflicted
+++ resolved
@@ -2209,13 +2209,10 @@
 
     }
 
-<<<<<<< HEAD
-=======
     if (ctx->size < 0 || ctx->length < 0) {
         goto invalid;
     }
 
->>>>>>> 5d2b9ae9
     return rc;
 
 done:
